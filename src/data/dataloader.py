"""
Copied from RT-DETR (https://github.com/lyuwenyu/RT-DETR)
Copyright(c) 2023 lyuwenyu. All Rights Reserved.
"""

import random
from functools import partial

import torch
import torch.nn.functional as F
import torch.utils.data as data
import torchvision
import torchvision.transforms.v2 as VT
from torch.utils.data import default_collate
from torchvision.transforms.v2 import InterpolationMode
from torchvision.transforms.v2 import functional as VF
from PIL import Image as PILImage

from ._misc import Image

from ..core import register

torchvision.disable_beta_transforms_warning()


__all__ = [
    "DataLoader",
    "BaseCollateFunction",
    "BatchImageCollateFunction",
    "batch_image_collate_fn",
]


@register()
class DataLoader(data.DataLoader):
    __inject__ = ["dataset", "collate_fn"]

    def __repr__(self) -> str:
        format_string = self.__class__.__name__ + "("
        for n in ["dataset", "batch_size", "num_workers", "drop_last", "collate_fn"]:
            format_string += "\n"
            format_string += "    {0}: {1}".format(n, getattr(self, n))
        format_string += "\n)"
        return format_string

    def set_epoch(self, epoch):
        self._epoch = epoch
        self.dataset.set_epoch(epoch)
        self.collate_fn.set_epoch(epoch)

    @property
    def epoch(self):
        return self._epoch if hasattr(self, "_epoch") else -1

    @property
    def shuffle(self):
        return self._shuffle

    @shuffle.setter
    def shuffle(self, shuffle):
        assert isinstance(shuffle, bool), "shuffle must be a boolean"
        self._shuffle = shuffle


@register()
def batch_image_collate_fn(items):
    """only batch image"""
    images = []
    targets = []
    for img, tgt in items:
<<<<<<< HEAD
        if isinstance(img, PILImage.Image):
=======
        if isinstance(img, PILImage):
>>>>>>> 7dd949d9
            img = VF.pil_to_tensor(img)
            img = img.float().div(255.0)
            img = Image(img)
        images.append(img[None])
        targets.append(tgt)

    return torch.cat(images, dim=0), targets


class BaseCollateFunction(object):
    def set_epoch(self, epoch):
        self._epoch = epoch

    @property
    def epoch(self):
        return self._epoch if hasattr(self, "_epoch") else -1

    def __call__(self, items):
        raise NotImplementedError("")


def generate_scales(base_size, base_size_repeat):
    scale_repeat = (base_size - int(base_size * 0.75 / 32) * 32) // 32
    scales = [int(base_size * 0.75 / 32) * 32 + i * 32 for i in range(scale_repeat)]
    scales += [base_size] * base_size_repeat
    scales += [int(base_size * 1.25 / 32) * 32 - i * 32 for i in range(scale_repeat)]
    return scales


@register()
class BatchImageCollateFunction(BaseCollateFunction):
    def __init__(
        self,
        stop_epoch=None,
        ema_restart_decay=0.9999,
        base_size=640,
        base_size_repeat=None,
    ) -> None:
        super().__init__()
        self.base_size = base_size
        self.scales = (
            generate_scales(base_size, base_size_repeat) if base_size_repeat is not None else None
        )
        self.stop_epoch = stop_epoch if stop_epoch is not None else 100000000
        self.ema_restart_decay = ema_restart_decay
        # self.interpolation = interpolation

    def __call__(self, items):
        images = []
        targets = []
        for img, tgt in items:
<<<<<<< HEAD
            if isinstance(img, PILImage.Image):
=======
            if isinstance(img, PILImage):
>>>>>>> 7dd949d9
                img = VF.pil_to_tensor(img)
                img = img.float().div(255.0)
                img = Image(img)
            images.append(img[None])
            targets.append(tgt)

        images = torch.cat(images, dim=0)

        if self.scales is not None and self.epoch < self.stop_epoch:
            # sz = random.choice(self.scales)
            # sz = [sz] if isinstance(sz, int) else list(sz)
            # VF.resize(inpt, sz, interpolation=self.interpolation)

            sz = random.choice(self.scales)
            images = F.interpolate(images, size=sz)
            if "masks" in targets[0]:
                for tg in targets:
                    tg["masks"] = F.interpolate(tg["masks"], size=sz, mode="nearest")
                raise NotImplementedError("")

        return images, targets<|MERGE_RESOLUTION|>--- conflicted
+++ resolved
@@ -68,11 +68,8 @@
     images = []
     targets = []
     for img, tgt in items:
-<<<<<<< HEAD
         if isinstance(img, PILImage.Image):
-=======
-        if isinstance(img, PILImage):
->>>>>>> 7dd949d9
+
             img = VF.pil_to_tensor(img)
             img = img.float().div(255.0)
             img = Image(img)
@@ -124,11 +121,8 @@
         images = []
         targets = []
         for img, tgt in items:
-<<<<<<< HEAD
+
             if isinstance(img, PILImage.Image):
-=======
-            if isinstance(img, PILImage):
->>>>>>> 7dd949d9
                 img = VF.pil_to_tensor(img)
                 img = img.float().div(255.0)
                 img = Image(img)
